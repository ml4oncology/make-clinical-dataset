--- conflicted
+++ resolved
@@ -40,11 +40,8 @@
         .agg({
             # handle conflicting data by taking the most recent entries
             'date_of_birth': 'last',
-<<<<<<< HEAD
             'date_of_death': 'last',
-=======
             'last_contact_date': 'last',
->>>>>>> ec49ba9b
             'female': 'last',
             # if two diagnoses dates for same cancer site/morphology (e.g. first diagnoses in 2005, cancer returns in 
             # 2013) take the first date (e.g. 2005)
